/*global define*/

define(function (require) {
    "use strict";
    var Marionette = require('marionette'),
        Backbone = require('backbone'),
        Cesium = require('cesium'),
        _ = require('underscore'),
        ddf = require('ddf'),
        Draw = ddf.module();

    Draw.ExentModel = Backbone.Model.extend({
        defaults: {
            north: undefined,
            east: undefined,
            west: undefined,
            south: undefined
        }
    });

    Draw.Views.ExtentView = Backbone.View.extend({
        initialize: function (options) {
            this.canvas = options.scene.getCanvas();
            this.scene = options.scene;
            this.ellipsoid = options.scene.getPrimitives()
                .getCentralBody().getEllipsoid();
            this.mouseHandler = new Cesium.ScreenSpaceEventHandler(
                this.canvas);
            this.extentPrimitive = new Cesium.ExtentPrimitive();
            this.extentPrimitive.material = new Cesium.Material({
                fabric : {
                    type : 'Grid',
                    uniforms : {
                        color : Cesium.Color.BLACK
                    },
                }
            });
            this.extentPrimitive.asynchronous = false;
            this.scene.getPrimitives().add(this.extentPrimitive);
            this.listenTo(this.model,'change', this.updatePrimitive);
        },
        enableInput: function () {
            var controller = this.scene
                .getScreenSpaceCameraController();
            controller.enableTranslate = true;
            controller.enableZoom = true;
            controller.enableRotate = true;
            controller.enableTilt = true;
            controller.enableLook = true;
        },
        disableInput: function () {
            var controller = this.scene
                .getScreenSpaceCameraController();
            controller.enableTranslate = false;
            controller.enableZoom = false;
            controller.enableRotate = false;
            controller.enableTilt = false;
            controller.enableLook = false;
        },
        getExtent: function (mn, mx) {

            var e = new Cesium.Extent(),
                epsilon = Cesium.Math.EPSILON7,
                modelProps;

            // Re-order so west < east and south < north
            e.west = Math.min(mn.longitude, mx.longitude);
            e.east = Math.max(mn.longitude, mx.longitude);
            e.south = Math.min(mn.latitude, mx.latitude);
            e.north = Math.max(mn.latitude, mx.latitude);

            // Check for approx equal (shouldn't require abs due to
            // re-order)

            if ((e.east - e.west) < epsilon) {
                e.east += epsilon * 2.0;
            }

            if ((e.north - e.south) < epsilon) {
                e.north += epsilon * 2.0;
            }

            modelProps = _.pick(e, 'north', 'east', 'west', 'south');
            _.each(modelProps, function (val, key) {
                modelProps[key] = (val * 180 / Math.PI).toFixed(4);
            });
            this.model.set(modelProps);

            return e;
        },
        setPolyPts: function (mn, mx) {
            this.extentPrimitive.extent = this.getExtent(mn, mx);
        },

        updatePrimitive : function(model){
            var toRad = Cesium.Math.toRadians;
            var obj = model.toJSON();
            if(_.every(obj, function(val){
                return _.isUndefined(val);
            })){
                this.scene.getPrimitives().remove(this.extentPrimitive);
                // remove primitive?
                return;
            }
            _.each(obj, function (val, key) {
                obj[key] = toRad(val);
            });
            var extent = new Cesium.Extent();
            extent.north = obj.north;
            extent.south = obj.south;
            extent.east = obj.east;
            extent.west = obj.west;
            this.extentPrimitive.extent = extent;
        },

        handleRegionStop: function (movement) {
            var cartesian = this.scene.getCamera().controller
                .pickEllipsoid(movement.position, this.ellipsoid);
            if (cartesian) {
                this.click2 = this.ellipsoid
                    .cartesianToCartographic(cartesian);
            }
            this.stop();

        },
        handleRegionInter: function (movement) {
            var cartesian = this.scene.getCamera().controller
                .pickEllipsoid(movement.endPosition, this.ellipsoid), cartographic;
            if (cartesian) {
                cartographic = this.ellipsoid
                    .cartesianToCartographic(cartesian);
                this.setPolyPts(this.click1, cartographic);
            }
        },
        handleRegionStart: function (movement) {
            var cartesian = this.scene.getCamera().controller
                .pickEllipsoid(movement.position, this.ellipsoid), that = this;
            if (cartesian) {
                // var that = this;
                this.click1 = this.ellipsoid
                    .cartesianToCartographic(cartesian);
                this.mouseHandler.setInputAction(function (movement) {
                    that.handleRegionStop(movement);
                }, Cesium.ScreenSpaceEventType.LEFT_UP);
                this.mouseHandler.setInputAction(function (movement) {
                    that.handleRegionInter(movement);
                }, Cesium.ScreenSpaceEventType.MOUSE_MOVE);
            }
        },
        start: function () {
            this.disableInput();

            var that = this;

            // Now wait for start
            this.mouseHandler.setInputAction(function (movement) {
                that.handleRegionStart(movement);
            }, Cesium.ScreenSpaceEventType.LEFT_DOWN);
<<<<<<< HEAD
        },

        stop : function(){
            if(!this.stopped){
                this.enableInput();
                this.mouseHandler.destroy();

                this.model.trigger("EndExtent", this.model);
            }
            this.stopped = true;
=======
            
>>>>>>> 7d4f7931
        }

    });

    Draw.Controller = Marionette.Controller.extend({
        initialize: function (options) {
            this.viewer = options.viewer;
            this.notificationEl = options.notificationEl;
        },

        drawExtent: function (model) {

            var bboxMModel = model || new Draw.ExtentModel(),
                view = new Draw.Views.ExtentView(
                    {
                        scene: this.viewer.scene,
                        model: bboxMModel
                    });
            view.start();
<<<<<<< HEAD
            this.view = view;
=======
            
            this.notificationEl.empty();
            $('<span>Extent Mode</span>').appendTo(this.notificationEl);
            this.notificationEl.animate({
                height: 'show'
                },425, function() {
            });
            
>>>>>>> 7d4f7931
            // instantiate pulldown view here
            // on listento clear remove it
            return bboxMModel;
        },
        stop : function(){
            if(this.view){
                this.view.stop();
                this.view = undefined;
            }

        }
    });

    Draw.Views.ButtonView = Backbone.View.extend({

    });

    return Draw;
});<|MERGE_RESOLUTION|>--- conflicted
+++ resolved
@@ -156,7 +156,6 @@
             this.mouseHandler.setInputAction(function (movement) {
                 that.handleRegionStart(movement);
             }, Cesium.ScreenSpaceEventType.LEFT_DOWN);
-<<<<<<< HEAD
         },
 
         stop : function(){
@@ -167,9 +166,7 @@
                 this.model.trigger("EndExtent", this.model);
             }
             this.stopped = true;
-=======
             
->>>>>>> 7d4f7931
         }
 
     });
@@ -189,9 +186,7 @@
                         model: bboxMModel
                     });
             view.start();
-<<<<<<< HEAD
             this.view = view;
-=======
             
             this.notificationEl.empty();
             $('<span>Extent Mode</span>').appendTo(this.notificationEl);
@@ -200,9 +195,9 @@
                 },425, function() {
             });
             
->>>>>>> 7d4f7931
             // instantiate pulldown view here
             // on listento clear remove it
+
             return bboxMModel;
         },
         stop : function(){
