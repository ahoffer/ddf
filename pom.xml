--- conflicted
+++ resolved
@@ -1,4 +1,3 @@
-<<<<<<< HEAD
 <?xml version="1.0" encoding="UTF-8"?>
 <!--
 /**
@@ -17,7 +16,7 @@
 	<modelVersion>4.0.0</modelVersion>
 	<groupId>ddf</groupId>
 	<artifactId>ddf</artifactId>
-	<version>2.2.0.RC5-SNAPSHOT</version>
+	<version>2.2.0.RC4-SNAPSHOT</version>
 	<packaging>pom</packaging>
 	<name>DDF</name>
 	<description>Distributed Data Framework (DDF) is an open source, modular integration framework</description>
@@ -203,6 +202,7 @@
 		<xml-resolver.version>1.2</xml-resolver.version>
 
         <!-- Bundle Dependency Properties-->
+        <!-- Karaf 2.2.7 upgrade <org.apache.servicemix.bundles.asm.version>3.3_2</org.apache.servicemix.bundles.asm.version> -->
 		<org.apache.servicemix.bundles.asm.version>3.3.1_1</org.apache.servicemix.bundles.asm.version>
 		<org.apache.servicemix.specs.version>2.2.0</org.apache.servicemix.specs.version>
 		<org.apache.servicemix.bundles.oro.version>2.0.8_6</org.apache.servicemix.bundles.oro.version>
@@ -220,7 +220,7 @@
 
 		<!-- ddf thirdparty bundle versions.  these should only be used in the feature xml files.
 			any bundle dependent on classes from these jars should depend on the jar itself and not the bundalized version.  -->
-		<org.geotools.bundle.version>${org.geotools.version}_3</org.geotools.bundle.version>
+		<org.geotools.bundle.version>${org.geotools.version}_2</org.geotools.bundle.version>
 		<opengis.bundle.version>${org.geotools.version}_2</opengis.bundle.version>
 		<jts.bundle.version>${jts.version}_1</jts.bundle.version>
 
@@ -229,7 +229,7 @@
         <!-- when upgrading the karaf version, ensure that the properties and cfg files in package-commons/.../distribution/etc/ are updated and compatible with the
         latest karaf version.  Those configuration files in package-commons/.../distribution/etc have been copied from a previous version of Karaf, and are
         source controlled because of some slight customizations that have been made to them.  -->
-		<karaf.version>2.3.2</karaf.version>
+		<karaf.version>2.3.1</karaf.version>
 		<camel.version>2.11.0</camel.version>
 		<cellar.version>2.3.0</cellar.version>
 
@@ -445,2002 +445,6 @@
 			<plugin>
 				<groupId>org.apache.maven.plugins</groupId>
 				<artifactId>maven-checkstyle-plugin</artifactId>
-				<!--  We dont' wnat inherit this *change* to the plugin configuration. -->
-				<!--  Sub modules will still inherit the plugin and the configuration from pluginManagment -->
-
-				<inherited>false</inherited>
-				<executions>
-					<execution>
-						<!-- Match the execution defined in the pluginManagment and override it-->
-						<!-- Prevents the check here. -->
-						<id>checkstyle-check</id>
-						<phase>none</phase>
-					</execution>
-				</executions>
-			</plugin>
-		</plugins>
-	</build>
-
-	<reporting>
-		<plugins>
-			<plugin>
-				<groupId>org.apache.maven.plugins</groupId>
-				<artifactId>maven-checkstyle-plugin</artifactId>
-				<version>${maven.checkstyle.plugin.version}</version>
-				<configuration>
-					<!-- This configures the plugin for mvn site -->
-					<configLocation>config/sun_checks.xml</configLocation>
-					<consoleOutput>false</consoleOutput>
-					<failsOnError>false</failsOnError>
-					<linkXRef>true</linkXRef>
-				</configuration>
-			</plugin>
-			<plugin>
-				<groupId>org.apache.maven.plugins</groupId>
-				<artifactId>maven-project-info-reports-plugin</artifactId>
-				<version>2.7</version>
-				<configuration>
-					<dependencyDetailsEnabled>false</dependencyDetailsEnabled>
-					<dependencyLocationsEnabled>false</dependencyLocationsEnabled>
-				</configuration>
-			</plugin>
-		</plugins>
-	</reporting>
-
-	<profiles>
-<!-- Uncomment this profile when a test module is added.  This way this profile can be used to facilitate the release. -->
-<!--         <profile> -->
-<!--             Enable this profile to run the integration tests, for example:-->
-<!--             mvn clean install -P ddf-integration-test -->
-<!--             OR -->
-<!--             set and activate this profile in your ~/.m2/settings.xml -->
-<!--             -->
-<!--             <id>ddf-integration-test</id> -->
-<!--             <activation> -->
-<!--                 <property> -->
-<!--                     <name>ddf-integration-test</name> -->
-<!--                 </property> -->
-<!--             </activation> -->
-<!--             Add the test module. Only build if this profile is enabled. -->
-<!--             <modules> -->
-<!--                 <module>test</module> -->
-<!--             </modules> -->
-<!--         </profile> -->
-
-
-		<profile>
-			<id>bundleSource</id>
-			<build>
-				<plugins>
-					<plugin>
-                        <!-- NOTE: We don't need a groupId specification because the group is
-                            org.apache.maven.plugins ...which is assumed by default.
-                        -->
-						<artifactId>maven-assembly-plugin</artifactId>
-						<version>${maven.assembly.plugin.version}</version>
-						<configuration>
-							<descriptorRefs>
-								<descriptorRef>project</descriptorRef>
-							</descriptorRefs>
-							<formats>
-								<format>zip</format>
-							</formats>
-							<runOnlyAtExecutionRoot>true</runOnlyAtExecutionRoot>
-						</configuration>
-						<executions>
-							<execution>
-								<id>make-assembly</id>
-                                <!-- this is used for inheritance merges -->
-								<phase>package</phase>
-                                <!-- append to the packaging phase. -->
-								<goals>
-									<goal>single</goal>
-                                    <!-- goals == mojos -->
-								</goals>
-							</execution>
-						</executions>
-					</plugin>
-				</plugins>
-			</build>
-		</profile>
-		
-		
-<!-- ****************  Profiles for End-of-Sprint Release  ************************  -->
-
-
-	    <!--
-	    Run this profile to tag the release in Subversion.
-	    -->
-		<profile>
-			<id>ddf-perform-end-of-sprint-release</id>
-			<activation>
-				<property>
-					<name>ddf-perform-end-of-sprint-release</name>
-				</property>
-			</activation>
-
-			<properties>
-				<releaseVersion>${releaseVersion}</releaseVersion>
-				<tag>${tag}</tag>
-			</properties>
-
-			<build>
-				<plugins>
-					<plugin>
-						<artifactId>maven-scm-plugin</artifactId>
-						<version>${maven.scm.plugin.version}</version>
-						<configuration>
-							<connectionType>connection</connectionType>
-							<username>${username}</username>
-							<password>${password}</password>
-						</configuration>
-						<executions>
-				          <!--
-				          Tags the release version in Subversion
-				          -->
-							<execution>
-								<id>tag</id>
-								<inherited>false</inherited>
-								<configuration>
-									<basedir>${basedir}</basedir>
-									<tag>${tag}</tag>
-									<message>Tagging release ${releaseVersion}</message>
-								</configuration>
-								<phase>prepare-package</phase>
-								<goals>
-									<goal>tag</goal>
-								</goals>
-							</execution>
-						</executions>
-					</plugin>
-				</plugins>
-			</build>
-		</profile>
-		
-	    <!--
-        Prepares the pom files for next sprint's development by:
-        * changing all <version> values with the ${releaseVersion} to the ${developmentVersion} specified on the command line
-         The developmentVersion specified on the command line should have "-SNAPSHOT" in it and should increment the release version,
-         e.g., 2.1.0.ALPHA4 -> 2.1.0.ALPHA5-SNAPSHOT
-
-        NOTE: Needed 2 profiles (prepare and perform) because when maven-replacer-plugin replaces ${project.version} with
-        ${releaseVersion} value, Maven does not actually update the ${project.version} value even though the <version> tag's
-        value in the pom files were updated. This is probably because Maven validates all of the pom files initially and
-        sets the ${project.version} property at that time and does not update it for the entire maven execution. By running
-        2 commands across 2 different profiles, the "prepare" profile gets the <version> updated so when the second "perform" profile
-        runs, maven sets ${project.version} to the updated value.
-        -->
-		<profile>
-			<id>ddf-prepare-next-sprint-dev</id>
-			<activation>
-				<property>
-					<name>ddf-prepare-next-sprint-dev</name>
-				</property>
-			</activation>
-
-			<properties>
-			    <!-- 
-				Have to specify releaseVersion here because code not committed in previous profile ddf-perform-end-of-sprint-release,
-				hence the releaseVersion is only in the tag, not in the trunk.
-				-->
-			    <releaseVersion>${releaseVersion}</releaseVersion>
-				<developmentVersion>${developmentVersion}</developmentVersion>
-			</properties>
-
-			<build>
-				<plugins>
-					<plugin>
-						<groupId>com.google.code.maven-replacer-plugin</groupId>
-						<artifactId>replacer</artifactId>
-						<version>${maven.replacer.plugin.version}</version>
-						<executions>
-			               <!--
-		          		   Change version in pom files from current value, e.g., 2.2.0.ALPHA2-SNAPSHOT,
-		          		   to next dev version specified in property, e.g., 2.2.0.ALPHA2-SNAPSHOT.
-		          		   -->
-							<execution>
-								<id>increment_version</id>
-								<inherited>false</inherited>
-								<configuration>
-									<includes>
-										<include>**/pom.xml</include>
-									</includes>
-									<!-- 
-									Exclude the app poms because the apps maintain their own
-									versions independent of the overall project.version
-									
-									This <exclude> stanza allows support for the case where the
-									app version may be the same as the project.version but do not
-									want to change it to the releaseVersion.
-									-->
-									<excludes>
-									    <exclude>**/*app/pom.xml</exclude>
-									</excludes>
-									<replacements>
-										<replacement>
-											<token>&lt;version&gt;${releaseVersion}&lt;/version&gt;</token>
-											<value>&lt;version&gt;${developmentVersion}&lt;/version&gt;</value>
-										</replacement>
-									</replacements>
-									<regex>false</regex>
-								</configuration>
-								<phase>initialize</phase>
-								<goals>
-									<goal>replace</goal>
-								</goals>
-							</execution>
-						</executions>
-					</plugin>
-				</plugins>
-			</build>
-		</profile>
-
-	    <!--
-	    After running the ddf-prepare-next-sprint-dev profile to change the <version> values
-	    in all pom files to the new development version, run this profile to commit
-	    the updated pom files into Subversion.
-	    -->
-		<profile>
-			<id>ddf-perform-next-sprint-dev</id>
-			<activation>
-				<property>
-					<name>ddf-perform-next-sprint-dev</name>
-				</property>
-			</activation>
-
-			<properties>
-				<developmentVersion>${developmentVersion}</developmentVersion>
-			</properties>
-
-			<build>
-				<plugins>
-					<plugin>
-						<artifactId>maven-scm-plugin</artifactId>
-						<version>${maven.scm.plugin.version}</version>
-						<configuration>
-							<connectionType>connection</connectionType>
-							<username>${username}</username>
-							<password>${password}</password>
-						</configuration>
-						<executions>
-		                  <!--
-				          Commit the new development version into Subversion
-				          -->
-							<execution>
-								<id>commit_dev</id>
-								<configuration>
-									<basedir>${basedir}</basedir>
-									<message>Commit of new development version ${developmentVersion}</message>
-								</configuration>
-								<phase>prepare-package</phase>
-								<goals>
-									<goal>checkin</goal>
-								</goals>
-							</execution>
-						</executions>
-					</plugin>
-				</plugins>
-			</build>
-		</profile>
-
-
-<!-- ****************  OLD - Profiles for End-of-Sprint Release  ************************  -->
-
-        <!--
-        Prepares the pom files for an End-of-Sprint release by:
-        * changing all <version> values with the current ${project.version} to the ${releaseVersion} specified on the command line
-		  in the trunk and module poms, but *not* the app poms (they remain at whatever version they are currently at, including
-		  a "-SNAPSHOT" version if applicable)
-        * Build Number and SCM Version Number are *not* updated, hence the Version.txt file is not updated for an End-of-Sprint release.
-		  
-        NOTE: Needed 2 profiles (prepare and perform) because when maven-replacer-plugin replaces ${project.version} with
-        ${releaseVersion} value, Maven does not actually update the ${project.version} value even though the <version> tag's
-        value in the pom files were updated. This is probably because Maven validates all of the pom files initially and
-        sets the ${project.version} property at that time and does not update it for the entire maven execution. By running
-        2 commands across 2 different profiles, the "prepare" profile gets the <version> updated so when the second "perform" profile
-        runs, maven sets ${project.version} to the updated value.
-        -->
-		<profile>
-			<id>ddf-prepare-end-of-sprint-release-OLD</id>
-			<activation>
-				<property>
-					<name>ddf-prepare-end-of-sprint-release-OLD</name>
-				</property>
-			</activation>
-
-			<properties>
-				<releaseVersion>${releaseVersion}</releaseVersion>
-			</properties>
-
-			<build>
-				<plugins>
-
-					<plugin>
-						<groupId>com.google.code.maven-replacer-plugin</groupId>
-						<artifactId>replacer</artifactId>
-						<version>${maven.replacer.plugin.version}</version>
-						<executions>
-			               <!--
-		          		   Change version in pom files from current value, e.g., 2.1.0.ALPHA2-SNAPSHOT,
-		          		   to release version specified in property, e.g., 2.1.0.ALPHA2.
-
-		          		   NOTE: Had to use &lt;version&gt;x.y.z&lt;/version&gt; as search string because replacement
-		          		   was concatenating -SNAPSHOT multiple times when search string was just x.y.z
-		          		   -->
-							<execution>
-								<id>remove_snapshot_on_versions</id>
-								<inherited>false</inherited>
-								<configuration>
-									<includes>
-									    <include>**/pom.xml</include>
-									</includes>
-									<!-- 
-									Exclude the app poms because the apps maintain their own
-									versions independent of the overall project.version
-									
-									This <exclude> stanza allows support for the case where the
-									app version may be the same as the project.version but do not
-									want to change it to the releaseVersion.
-									-->
-									<excludes>
-									    <exclude>**/*app/pom.xml</exclude>
-									</excludes>
-									<replacements>
-										<replacement>
-											<token>&lt;version&gt;${project.version}&lt;/version&gt;</token>
-											<value>&lt;version&gt;${releaseVersion}&lt;/version&gt;</value>
-										</replacement>
-									</replacements>
-									<regex>true</regex>
-								</configuration>
-								<phase>initialize</phase>
-								<goals>
-									<goal>replace</goal>
-								</goals>
-							</execution>
-						</executions>
-					</plugin>
-				</plugins>
-			</build>
-		</profile>
-
-	    <!--
-	    After running the ddf-prepare-release profile to change the <version> values
-	    in all pom files to the release version, run this profile to commit and tag
-	    the updated pom files into Subversion.
-	    -->
-		<profile>
-			<id>ddf-perform-end-of-sprint-release-OLD</id>
-			<activation>
-				<property>
-					<name>ddf-perform-end-of-sprint-release-OLD</name>
-				</property>
-			</activation>
-
-			<properties>
-				<releaseVersion>${releaseVersion}</releaseVersion>
-				<tag>${tag}</tag>
-			</properties>
-
-			<build>
-				<plugins>
-					<plugin>
-						<artifactId>maven-scm-plugin</artifactId>
-						<version>${maven.scm.plugin.version}</version>
-						<configuration>
-							<connectionType>connection</connectionType>
-							<username>${username}</username>
-							<password>${password}</password>
-						</configuration>
-						<executions>
-		                  <!--
-				          Commit the release into Subversion
-				          -->
-							<execution>
-								<id>commit_release</id>
-								<configuration>
-									<basedir>${basedir}</basedir>
-									<message>Commit of release version ${releaseVersion}</message>
-								</configuration>
-								<phase>prepare-package</phase>
-								<goals>
-									<goal>checkin</goal>
-								</goals>
-							</execution>
-				          <!--
-				          Tags the release version in Subversion
-				          -->
-							<execution>
-								<id>tag</id>
-								<inherited>false</inherited>
-								<configuration>
-									<basedir>${basedir}</basedir>
-									<tag>${tag}</tag>
-									<message>Tagging release ${releaseVersion}</message>
-								</configuration>
-								<phase>prepare-package</phase>
-								<goals>
-									<goal>tag</goal>
-								</goals>
-							</execution>
-						</executions>
-					</plugin>
-				</plugins>
-			</build>
-		</profile>
-		
-		
-		
-	    <!--
-        Prepares the pom files for next sprint's development by:
-        * changing all <version> values with the ${releaseVersion} to the ${developmentVersion} specified on the command line
-         The developmentVersion specified on the command line should have "-SNAPSHOT" in it and should increment the release version,
-         e.g., 2.1.0.ALPHA4 -> 2.1.0.ALPHA5-SNAPSHOT
-
-        NOTE: Needed 2 profiles (prepare and perform) because when maven-replacer-plugin replaces ${project.version} with
-        ${releaseVersion} value, Maven does not actually update the ${project.version} value even though the <version> tag's
-        value in the pom files were updated. This is probably because Maven validates all of the pom files initially and
-        sets the ${project.version} property at that time and does not update it for the entire maven execution. By running
-        2 commands across 2 different profiles, the "prepare" profile gets the <version> updated so when the second "perform" profile
-        runs, maven sets ${project.version} to the updated value.
-        -->
-		<profile>
-			<id>ddf-prepare-next-sprint-dev-OLD</id>
-			<activation>
-				<property>
-					<name>ddf-prepare-next-sprint-dev-OLD</name>
-				</property>
-			</activation>
-
-			<properties>
-			    <!-- 
-				Have to specify releaseVersion here because code not committed in previous profile ddf-perform-end-of-sprint-release,
-				hence the releaseVersion is only in the tag, not in the trunk.
-				-->
-			    <releaseVersion>${releaseVersion}</releaseVersion>
-				<developmentVersion>${developmentVersion}</developmentVersion>
-			</properties>
-
-			<build>
-				<plugins>
-					<plugin>
-						<groupId>com.google.code.maven-replacer-plugin</groupId>
-						<artifactId>replacer</artifactId>
-						<version>${maven.replacer.plugin.version}</version>
-						<executions>
-			               <!--
-		          		   Change version in pom files from current value, e.g., 2.1.0.ALPHA3,
-		          		   to next dev version specified in property, e.g., 2.1.0.ALPHA4-SNAPSHOT.
-		          		   -->
-							<execution>
-								<id>append_snapshot_on_versions</id>
-								<inherited>false</inherited>
-								<configuration>
-									<includes>
-										<include>**/pom.xml</include>
-									</includes>
-									<!-- 
-									Exclude the app poms because the apps maintain their own
-									versions independent of the overall project.version
-									
-									This <exclude> stanza allows support for the case where the
-									app version may be the same as the project.version but do not
-									want to change it to the releaseVersion.
-									-->
-									<excludes>
-									    <exclude>**/*app/pom.xml</exclude>
-									</excludes>
-									<replacements>
-										<replacement>
-											<token>&lt;version&gt;${releaseVersion}&lt;/version&gt;</token>
-											<value>&lt;version&gt;${developmentVersion}&lt;/version&gt;</value>
-										</replacement>
-									</replacements>
-									<regex>false</regex>
-								</configuration>
-								<phase>initialize</phase>
-								<goals>
-									<goal>replace</goal>
-								</goals>
-							</execution>
-						</executions>
-					</plugin>
-				</plugins>
-			</build>
-		</profile>
-
-	    <!--
-	    After running the ddf-prepare-next-sprint-dev profile to change the <version> values
-	    in all pom files to the new development version, run this profile to commit
-	    the updated pom files into Subversion.
-	    -->
-		<profile>
-			<id>ddf-perform-next-sprint-dev-OLD</id>
-			<activation>
-				<property>
-					<name>ddf-perform-next-sprint-dev-OLD</name>
-				</property>
-			</activation>
-
-			<properties>
-				<developmentVersion>${developmentVersion}</developmentVersion>
-			</properties>
-
-			<build>
-				<plugins>
-					<plugin>
-						<artifactId>maven-scm-plugin</artifactId>
-						<version>${maven.scm.plugin.version}</version>
-						<configuration>
-							<connectionType>connection</connectionType>
-							<username>${username}</username>
-							<password>${password}</password>
-						</configuration>
-						<executions>
-		                  <!--
-				          Commit the new development version into Subversion
-				          -->
-							<execution>
-								<id>commit_dev</id>
-								<configuration>
-									<basedir>${basedir}</basedir>
-									<message>Commit of new development version ${developmentVersion}</message>
-								</configuration>
-								<phase>prepare-package</phase>
-								<goals>
-									<goal>checkin</goal>
-								</goals>
-							</execution>
-						</executions>
-					</plugin>
-				</plugins>
-			</build>
-		</profile>
-		
-		
-<!-- ****************  Profiles for Formal Release  ************************  -->
-
-        <!--
-        Prepares the pom files for a release by:
-        * changing all <version> values with the current ${project.version} to the ${releaseVersion} specified on the command line
-        * removing "-SNAPSHOT" from all <version> values in pom files that are not ${project.version}
-        * removing "-SNAPSHOT" from all <ddf.*.version> properties in this pom file
-
-        NOTE: Needed 2 profiles (prepare and perform) because when maven-replacer-plugin replaces ${project.version} with
-        ${releaseVersion} value, Maven does not actually update the ${project.version} value even though the <version> tag's
-        value in the pom files were updated. This is probably because Maven validates all of the pom files initially and
-        sets the ${project.version} property at that time and does not update it for the entire maven execution. By running
-        2 commands across 2 different profiles, the "prepare" profile gets the <version> updated so when the second "perform" profile
-        runs, maven sets ${project.version} to the updated value.
-        -->
-		<profile>
-			<id>ddf-prepare-release</id>
-			<activation>
-				<property>
-					<name>ddf-prepare-release</name>
-				</property>
-			</activation>
-
-			<properties>
-				<releaseVersion>${releaseVersion}</releaseVersion>
-			</properties>
-
-			<build>
-				<plugins>
-
-		        <!--
-				Build Number Plugin used to populate timestamp portion of build number in Version.txt file.
-				This plugin will create the ${buildNumber} property and substitute its value in the Version.txt resource file.
-				(Only populated when doing an actual release because this plugin relies on an SCM URL which should not
-				be required for buliding DDF, especially in offline mode where no settings.xml file may specify an SCM URL).
-				-->
-					<plugin>
-						<groupId>org.codehaus.mojo</groupId>
-						<artifactId>buildnumber-maven-plugin</artifactId>
-						<version>${maven.buildnumber.plugin.version}</version>
-						<executions>
-							<execution>
-								<phase>validate</phase>
-								<goals>
-									<goal>create</goal>
-								</goals>
-							</execution>
-						</executions>
-						<configuration>
-							<doCheck>true</doCheck>
-							<doUpdate>true</doUpdate>
-							<format>{0,date,yyyyMMdd}</format>
-							<items>
-								<item>timestamp</item>
-							</items>
-						</configuration>
-					</plugin>
-
-		        <!--
-				SVN Revision Number Plugin used to populate revision number portion of build number in Version.txt file.
-				This plugin will create the ${prefix.revision} property and substitute its value in the Version.txt resource file.
-				(Only populated when doing an actual release because this plugin relies on an SCM URL which should not
-				be required for buliding DDF, especially in offline mode where no settings.xml file may specify an SCM URL).
-				-->
-					<plugin>
-						<groupId>com.google.code.maven-svn-revision-number-plugin</groupId>
-						<artifactId>maven-svn-revision-number-plugin</artifactId>
-						<version>${maven.svn.revision.number.plugin.version}</version>
-						<executions>
-							<execution>
-								<phase>initialize</phase>
-								<goals>
-									<goal>revision</goal>
-								</goals>
-							</execution>
-						</executions>
-						<configuration>
-							<entries>
-								<entry>
-									<path>${project.basedir}</path>
-									<prefix>prefix</prefix>
-								</entry>
-							</entries>
-						</configuration>
-					</plugin>
-
-					<plugin>
-						<groupId>com.google.code.maven-replacer-plugin</groupId>
-						<artifactId>replacer</artifactId>
-						<version>${maven.replacer.plugin.version}</version>
-						<executions>
-			               <!--
-		          		   Change version in pom files from current value, e.g., 2.1.0.ALPHA2-SNAPSHOT,
-		          		   to release version specified in property, e.g., 2.1.0.ALPHA2.
-
-		          		   NOTE: Had to use &lt;version&gt;x.y.z&lt;/version&gt; as search string because replacement
-		          		   was concatenating -SNAPSHOT multiple times when search string was just x.y.z
-		          		   -->
-							<execution>
-								<id>remove_snapshot_on_versions</id>
-								<inherited>false</inherited>
-								<configuration>
-									<includes>
-									    <include>**/pom.xml</include>
-									</includes>
-									<!-- 
-									Exclude the app poms because the apps maintain their own
-									versions independent of the overall project.version
-									
-									This <exclude> stanza allows support for the case where the
-									app version may be the same as the project.version but do not
-									want to change it to the releaseVersion.
-									-->
-									<excludes>
-									    <exclude>**/*app/pom.xml</exclude>
-									</excludes>
-									<replacements>
-										<replacement>
-											<token>&lt;version&gt;${project.version}&lt;/version&gt;</token>
-											<value>&lt;version&gt;${releaseVersion}&lt;/version&gt;</value>
-										</replacement>
-										
-										<!-- Removes -SNAPSHOT from all <version> values -->
-										<replacement>
-											<token>&lt;version&gt;(.*?)-SNAPSHOT&lt;/version&gt;</token>
-											<value>&lt;version&gt;$1&lt;/version&gt;</value>
-										</replacement>
-									</replacements>
-									<regex>true</regex>
-								</configuration>
-								<phase>initialize</phase>
-								<goals>
-									<goal>replace</goal>
-								</goals>
-							</execution>
-							
-							<execution>
-								<id>update_versions_in_app_poms</id>
-								<inherited>false</inherited>
-								<configuration>
-									<includes>
-									    <include>**/*app/pom.xml</include>
-									</includes>
-									<replacements>
-										<replacement>
-										   <xpath>//parent[version='${project.version}']</xpath>
-										   <token>${project.version}</token>
-					                       <value>${releaseVersion}</value>
-					                   </replacement>
-										
-										<!-- Removes -SNAPSHOT from all <version> values -->
-										<replacement>
-											<token>&lt;version&gt;(.*?)-SNAPSHOT&lt;/version&gt;</token>
-											<value>&lt;version&gt;$1&lt;/version&gt;</value>
-										</replacement>
-									</replacements>
-									<regex>true</regex>
-								</configuration>
-								<phase>initialize</phase>
-								<goals>
-									<goal>replace</goal>
-								</goals>
-							</execution>
-
-			               <!--
-		                   Removes -SNAPSHOT from all <properties> in master pom whose
-		                   property name starts with "ddf." and ends with ".version",
-		                   e.g., ddf.catalog.api.version
-		                   -->
-							<execution>
-								<id>remove_snapshot_on_properties</id>
-								<inherited>false</inherited>
-								<configuration>
-									<includes>
-										<include>pom.xml</include>
-									</includes>
-									<replacements>
-										<replacement>
-											<xpath>//properties/*[substring(name(),1, 4) = 'ddf.' and substring(name(),string-length(name())-7) = '.version']</xpath>
-											<token>(.*?)-SNAPSHOT</token>
-											<value>$1</value>
-										</replacement>
-									</replacements>
-									<regex>true</regex>
-								</configuration>
-								<phase>initialize</phase>
-								<goals>
-									<goal>replace</goal>
-								</goals>
-							</execution>
-						</executions>
-					</plugin>
-				</plugins>
-			</build>
-		</profile>
-
-	    <!--
-	    After running the ddf-prepare-release profile to change the <version> values
-	    in all pom files to the release version, run this profile to commit and tag
-	    the updated pom files into Subversion.
-	    -->
-		<profile>
-			<id>ddf-perform-release</id>
-			<activation>
-				<property>
-					<name>ddf-perform-release</name>
-				</property>
-			</activation>
-
-			<properties>
-				<releaseVersion>${releaseVersion}</releaseVersion>
-				<tag>${tag}</tag>
-			</properties>
-
-			<build>
-				<plugins>
-					<plugin>
-						<artifactId>maven-scm-plugin</artifactId>
-						<version>${maven.scm.plugin.version}</version>
-						<configuration>
-							<connectionType>connection</connectionType>
-							<username>${username}</username>
-							<password>${password}</password>
-						</configuration>
-						<executions>
-		                  <!--
-				          Commit the release into Subversion
-				          -->
-							<execution>
-								<id>commit_release</id>
-				            <!-- <inherited>false</inherited> -->
-								<configuration>
-									<basedir>${basedir}</basedir>
-									<message>Commit of release version ${releaseVersion}</message>
-								</configuration>
-								<phase>prepare-package</phase>
-								<goals>
-									<goal>checkin</goal>
-								</goals>
-							</execution>
-
-				          <!--
-				          Tags the release version in Subversion
-				          -->
-							<execution>
-								<id>tag</id>
-								<inherited>false</inherited>
-								<configuration>
-									<basedir>${basedir}</basedir>
-									<tag>${tag}</tag>
-									<message>Tagging release ${releaseVersion}</message>
-								</configuration>
-								<phase>prepare-package</phase>
-								<goals>
-									<goal>tag</goal>
-								</goals>
-							</execution>
-						</executions>
-					</plugin>
-				</plugins>
-			</build>
-		</profile>
-
-	    <!--
-        Prepares the pom files for next sprint's development by:
-        * changing all <version> values with the current ${project.version} to the ${developmentVersion} specified on the command line
-         The developmentVersion specified on the command line should have "-SNAPSHOT" in it and should increment the release version,
-         e.g., 2.1.0.ALPHA4 -> 2.1.0.ALPHA5-SNAPSHOT
-
-        NOTE: Needed 2 profiles (prepare and perform) because when maven-replacer-plugin replaces ${project.version} with
-        ${releaseVersion} value, Maven does not actually update the ${project.version} value even though the <version> tag's
-        value in the pom files were updated. This is probably because Maven validates all of the pom files initially and
-        sets the ${project.version} property at that time and does not update it for the entire maven execution. By running
-        2 commands across 2 different profiles, the "prepare" profile gets the <version> updated so when the second "perform" profile
-        runs, maven sets ${project.version} to the updated value.
-        -->
-		<profile>
-			<id>ddf-prepare-new-dev</id>
-			<activation>
-				<property>
-					<name>ddf-prepare-new-dev</name>
-				</property>
-			</activation>
-
-			<properties>
-				<developmentVersion>${developmentVersion}</developmentVersion>
-			</properties>
-
-			<build>
-				<plugins>
-					<plugin>
-						<groupId>com.google.code.maven-replacer-plugin</groupId>
-						<artifactId>replacer</artifactId>
-						<version>${maven.replacer.plugin.version}</version>
-						<executions>
-			               <!--
-		          		   Change version in pom files from current value, e.g., 2.1.0.ALPHA3,
-		          		   to next dev version specified in property, e.g., 2.1.0.ALPHA4-SNAPSHOT.
-		          		   -->
-							<execution>
-								<id>append_snapshot_on_versions</id>
-								<inherited>false</inherited>
-								<configuration>
-									<includes>
-										<include>**/pom.xml</include>
-									</includes>
-									<!-- 
-									Exclude the app poms because the apps maintain their own
-									versions independent of the overall project.version
-									
-									This <exclude> stanza allows support for the case where the
-									app version may be the same as the project.version but do not
-									want to change it to the releaseVersion.
-									-->
-									<excludes>
-									    <exclude>**/*app/pom.xml</exclude>
-									</excludes>
-									<replacements>
-										<replacement>
-											<token>&lt;version&gt;${project.version}&lt;/version&gt;</token>
-											<value>&lt;version&gt;${developmentVersion}&lt;/version&gt;</value>
-										</replacement>
-									</replacements>
-									<regex>false</regex>
-								</configuration>
-								<phase>initialize</phase>
-								<goals>
-									<goal>replace</goal>
-								</goals>
-							</execution>
-							
-							<!--
-							Update applications' pom files so that the version of their parent pom is
-							set to the new development version,
-							i.e., replace //parent/version value with new developmentVersion 
-							-->
-							<execution>
-								<id>update_parent_versions_in_app_poms</id>
-								<inherited>false</inherited>
-								<configuration>
-									<includes>
-										<include>**/*app/pom.xml</include>
-									</includes>									
-									<replacements>
-										<replacement>
-										   <xpath>//parent[version='${project.version}']</xpath>
-										   <token>${project.version}</token>
-					                       <value>${developmentVersion}</value>
-					                   </replacement>
-									</replacements>
-									<regex>false</regex>
-								</configuration>
-								<phase>initialize</phase>
-								<goals>
-									<goal>replace</goal>
-								</goals>
-							</execution>
-						</executions>
-					</plugin>
-				</plugins>
-			</build>
-		</profile>
-
-	    <!--
-	    After running the ddf-prepare-new-dev profile to change the <version> values
-	    in all pom files to the new development version, run this profile to commit
-	    the updated pom files into Subversion.
-	    -->
-		<profile>
-			<id>ddf-perform-new-dev</id>
-			<activation>
-				<property>
-					<name>ddf-perform-new-dev</name>
-				</property>
-			</activation>
-
-			<properties>
-				<developmentVersion>${developmentVersion}</developmentVersion>
-			</properties>
-
-			<build>
-				<plugins>
-					<plugin>
-						<artifactId>maven-scm-plugin</artifactId>
-						<version>${maven.scm.plugin.version}</version>
-						<configuration>
-							<connectionType>connection</connectionType>
-							<username>${username}</username>
-							<password>${password}</password>
-						</configuration>
-						<executions>
-		                  <!--
-				          Commit the new development version into Subversion
-				          -->
-							<execution>
-								<id>commit_dev</id>
-				            <!-- <inherited>false</inherited> -->
-								<configuration>
-									<basedir>${basedir}</basedir>
-									<message>Commit of new development version ${developmentVersion}</message>
-								</configuration>
-								<phase>prepare-package</phase>
-								<goals>
-									<goal>checkin</goal>
-								</goals>
-							</execution>
-						</executions>
-					</plugin>
-				</plugins>
-			</build>
-		</profile>
-		
-		<!--
-		Profiles to update trunk after branching and releasing.
-		Example:
-		   Branch from trunk 2.1.0.ALPHA12-SNAPSHOT and release as 2.1.0.20130129-1341.
-		   Now need to update trunk from 2.1.0.ALPHA12-SNAPSHOT to 2.2.0.ALPHA1-SNAPSHOT 
-		   and string -SNAPSHOT from all application-related poms.
-		-->
-		<profile>
-			<id>ddf-update-for-dev-after-release-part1</id>
-			<activation>
-				<property>
-					<name>ddf-update-for-dev-after-release-part1</name>
-				</property>
-			</activation>
-
-			<properties>
-				<releaseVersion>${releaseVersion}</releaseVersion>
-			</properties>
-
-			<build>
-				<plugins>
-					<plugin>
-						<groupId>com.google.code.maven-replacer-plugin</groupId>
-						<artifactId>replacer</artifactId>
-						<version>${maven.replacer.plugin.version}</version>
-						<executions>
-			               <!--
-		          		   Change version in pom files from current value, e.g., 2.1.0.ALPHA2-SNAPSHOT,
-		          		   to release version specified in property, e.g., 2.1.0.ALPHA2.
-
-		          		   NOTE: Had to use &lt;version&gt;x.y.z&lt;/version&gt; as search string because replacement
-		          		   was concatenating -SNAPSHOT multiple times when search string was just x.y.z
-		          		   -->
-							<execution>
-								<id>remove_snapshot_on_versions</id>
-								<inherited>false</inherited>
-								<configuration>
-									<includes>
-									    <include>**/pom.xml</include>
-									</includes>
-									<replacements>
-										<replacement>
-											<token>&lt;version&gt;${project.version}&lt;/version&gt;</token>
-											<value>&lt;version&gt;${releaseVersion}&lt;/version&gt;</value>
-										</replacement>
-										
-										<!-- 
-										Removes -SNAPSHOT from all <version> values.
-										
-										Ideally where version != releaseVersion so that only app versions are stripped of -SNAPSHOT 
-										but unable to do that in this profile, hence the need for "part2" profile.
-										-->
-										<replacement>
-											<token>&lt;version&gt;(.*?)-SNAPSHOT&lt;/version&gt;</token>
-											<value>&lt;version&gt;$1&lt;/version&gt;</value>
-										</replacement>
-																				
-									</replacements>
-									<regex>true</regex>
-								</configuration>
-								<phase>initialize</phase>
-								<goals>
-									<goal>replace</goal>
-								</goals>
-							</execution>
-
-			               <!--
-		                   Removes -SNAPSHOT from all <properties> in master pom whose
-		                   property name starts with "ddf." and ends with ".version",
-		                   e.g., ddf.catalog.api.version
-		                   -->
-							<execution>
-								<id>remove_snapshot_on_properties</id>
-								<inherited>false</inherited>
-								<configuration>
-									<includes>
-										<include>pom.xml</include>
-									</includes>
-									<replacements>
-										<replacement>
-											<xpath>//properties/*[substring(name(),1, 4) = 'ddf.' and substring(name(),string-length(name())-7) = '.version']</xpath>
-											<token>(.*?)-SNAPSHOT</token>
-											<value>$1</value>
-										</replacement>
-									</replacements>
-									<regex>true</regex>
-								</configuration>
-								<phase>initialize</phase>
-								<goals>
-									<goal>replace</goal>
-								</goals>
-							</execution>
-						</executions>
-					</plugin>
-				</plugins>
-			</build>
-		</profile>
-		
-		
-		<!--
-	    Add -SNAPSHOT back to all poms that currently have desired releaseVersion (which will now be project.version)
-	    but without the -SNAPSHOT.
-	    This would be the trunk pom and all poms that use it as their parent, but none of the app poms or their
-	    parent poms. This profile was needed to correct the stripping of the -SNAPSHOT in *all* poms that was done 
-	    in the "part1" profile.
-
-	    NOTE: Had to use &lt;version&gt;x.y.z&lt;/version&gt; as search string because replacement
-	    was concatenating -SNAPSHOT multiple times when search string was just x.y.z
-	    -->
-		<profile>
-			<id>ddf-update-for-dev-after-release-part2</id>
-			<activation>
-				<property>
-					<name>ddf-update-for-dev-after-release-part2</name>
-				</property>
-			</activation>
-
-			<build>
-				<plugins>
-					<plugin>
-						<groupId>com.google.code.maven-replacer-plugin</groupId>
-						<artifactId>replacer</artifactId>
-						<version>${maven.replacer.plugin.version}</version>
-						<executions>
-			               <!--
-		          		   NOTE: Had to use &lt;version&gt;x.y.z&lt;/version&gt; as search string because replacement
-		          		   was concatenating -SNAPSHOT multiple times when search string was just x.y.z
-		          		   -->
-							<execution>
-								<id>remove_snapshot_on_versions</id>
-								<inherited>false</inherited>
-								<configuration>
-									<includes>
-									    <include>**/pom.xml</include>
-									</includes>
-									
-									<replacements>
-										<replacement>
-											<token>&lt;version&gt;${project.version}&lt;/version&gt;</token>
-											<value>&lt;version&gt;${project.version}-SNAPSHOT&lt;/version&gt;</value>
-										</replacement>										
-									</replacements>
-									<regex>true</regex>
-								</configuration>
-								<phase>initialize</phase>
-								<goals>
-									<goal>replace</goal>
-								</goals>
-							</execution>
-						</executions>
-					</plugin>
-				</plugins>
-			</build>
-		</profile>		
-
-	</profiles>
-
-	<dependencyManagement>
-		<dependencies>
-
-			<dependency>
-				<artifactId>karaf</artifactId>
-				<groupId>org.apache.karaf</groupId>
-				<version>${karaf.version}</version>
-				<type>pom</type>
-				<scope>import</scope>
-			</dependency>
-
-			<dependency>
-				<groupId>org.apache.karaf</groupId>
-				<artifactId>apache-karaf</artifactId>
-				<version>${karaf.version}</version>
-				<type>tar.gz</type>
-			</dependency>
-
-			<dependency>
-				<groupId>org.apache.karaf</groupId>
-				<artifactId>apache-karaf</artifactId>
-				<version>${karaf.version}</version>
-				<type>zip</type>
-			</dependency>
-
-            <dependency>
-                <groupId>org.apache.karaf.tooling.exam</groupId>
-                <artifactId>exam</artifactId>
-                <version>${karaf.version}</version>
-                <scope>test</scope>
-            </dependency>
-
-            <dependency>
-                <groupId>org.apache.karaf.tooling.exam</groupId>
-                <artifactId>org.apache.karaf.tooling.exam.container</artifactId>
-                <version>${karaf.version}</version>
-                <scope>test</scope>
-            </dependency>
-
-            <dependency>
-				<groupId>org.apache.camel</groupId>
-				<artifactId>camel-parent</artifactId>
-				<version>${camel.version}</version>
-				<type>pom</type>
-				<scope>import</scope>
-			</dependency>
-
-			<dependency>
-				<groupId>org.apache.cxf</groupId>
-				<artifactId>cxf-parent</artifactId>
-				<version>${cxf.version}</version>
-				<type>pom</type>
-				<scope>import</scope>
-			</dependency>
-      
-            <dependency>
-                <groupId>org.apache.cxf</groupId>
-                <artifactId>cxf-api</artifactId>
-                <version>${cxf.version}</version>
-            </dependency>
-			
-			<dependency>
-				<groupId>org.apache.cxf</groupId>
-				<artifactId>cxf-bundle</artifactId>
-				<version>${cxf.version}</version>
-			</dependency>
-
-			<dependency>
-				<groupId>org.apache.cxf</groupId>
-				<artifactId>cxf-bundle-jaxrs</artifactId>
-				<version>${cxf.version}</version>
-			</dependency>
-
-			<dependency>
-				<groupId>org.apache.cxf</groupId>
-				<artifactId>cxf-rt-security</artifactId>
-				<version>${cxf.version}</version>
-			</dependency>
-
-			<dependency>
-				<groupId>org.apache.cxf</groupId>
-				<artifactId>cxf-rt-ws-security</artifactId>
-				<version>${cxf.version}</version>
-			</dependency>
-
-			<dependency>
-				<groupId>org.apache.cxf.services.sts</groupId>
-				<artifactId>cxf-services-sts-core</artifactId>
-				<version>${cxf.version}</version>
-			</dependency>
-			
-			<dependency>
-				<groupId>org.apache.cxf</groupId>
-				<artifactId>cxf-rt-core</artifactId>
-				<version>${cxf.version}</version>
-			</dependency>
-	   
-			<dependency>
-				<groupId>org.apache.cxf</groupId>
-				<artifactId>cxf-rt-transports-http</artifactId>
-				<version>${cxf.version}</version>
-			</dependency>
-
-			<dependency>
-				<groupId>org.apache.cxf</groupId>
-				<artifactId>cxf-rt-frontend-jaxrs</artifactId>
-				<version>${cxf.version}</version>
-			</dependency>
-
-			<dependency>
-				<groupId>org.springframework.osgi</groupId>
-				<artifactId>spring-osgi-mock</artifactId>
-				<version>1.2.1</version>
-				<type>pom</type>
-				<scope>import</scope>
-			</dependency>
-
-			<dependency>
-				<groupId>ddf.action.core</groupId>
-				<artifactId>action-core-api</artifactId>
-				<version>${project.version}</version>
-			</dependency>
-
-			<dependency>
-				<groupId>ddf.catalog.core</groupId>
-				<artifactId>catalog-core-api</artifactId>
-				<version>${project.version}</version>
-			</dependency>
-
-			<dependency>
-				<groupId>ddf.content.core</groupId>
-				<artifactId>content-core-api</artifactId>
-				<version>${project.version}</version>
-			</dependency>
-
-			<dependency>
-				<groupId>ddf.mime.core</groupId>
-				<artifactId>mime-core-api</artifactId>
-				<version>${project.version}</version>
-			</dependency>
-
-			<dependency>
-				<groupId>ddf.measure</groupId>
-				<artifactId>measure-api</artifactId>
-				<version>${project.version}</version>
-			</dependency>
-
-			<dependency>
-				<groupId>ddf.security.core</groupId>
-				<artifactId>security-core-api</artifactId>
-				<version>${project.version}</version>
-			</dependency>
-
-			<dependency>
-				<groupId>ddf.security.encryption</groupId>
-				<artifactId>security-encryption-api</artifactId>
-				<version>${project.version}</version>
-			</dependency>
-
-			<dependency>
-				<groupId>ddf.content.core</groupId>
-				<artifactId>content-core-impl</artifactId>
-				<version>${project.version}</version>
-			</dependency>
-
-			<dependency>
-				<groupId>ddf.mime.core</groupId>
-				<artifactId>mime-core-impl</artifactId>
-				<version>${project.version}</version>
-			</dependency>
-			
-			<dependency>
-				<groupId>ddf.security.core</groupId>
-				<artifactId>security-core-impl</artifactId>
-				<version>${project.version}</version>
-			</dependency>
-
-			<dependency>
-				<groupId>ddf.security.cas</groupId>
-				<artifactId>security-cas-impl</artifactId>
-				<version>${project.version}</version>
-			</dependency>
-
-			<dependency>
-				<groupId>ddf.action.core</groupId>
-				<artifactId>action-core-impl</artifactId>
-				<version>${project.version}</version>
-			</dependency>
-
-			<dependency>
-				<groupId>ddf.catalog.core</groupId>
-				<artifactId>catalog-core-commons</artifactId>
-				<version>${project.version}</version>
-			</dependency>
-
-			<dependency>
-				<groupId>ddf.catalog.core</groupId>
-				<artifactId>filter-proxy</artifactId>
-				<version>${project.version}</version>
-			</dependency>
-
-			<dependency>
-				<groupId>ddf.catalog.common</groupId>
-				<artifactId>geo-formatter</artifactId>
-				<version>${project.version}</version>
-			</dependency>
-
-			<dependency>
-				<groupId>ddf.catalog.core</groupId>
-				<artifactId>catalog-core-camelcomponent</artifactId>
-				<version>${project.version}</version>
-			</dependency>
-
-			<dependency>
-				<artifactId>action-core-app</artifactId>
-				<groupId>ddf.action.core</groupId>
-				<version>${project.version}</version>
-			</dependency>
-
-			<dependency>
-				<artifactId>mime-core-app</artifactId>
-				<groupId>ddf.mime.core</groupId>
-				<version>${project.version}</version>
-			</dependency>
-
-			<dependency>
-				<artifactId>content-core-app</artifactId>
-				<groupId>ddf.content.core</groupId>
-				<version>${project.version}</version>
-			</dependency>
-
-			<dependency>
-				<groupId>com.vividsolutions</groupId>
-				<artifactId>jts</artifactId>
-				<version>1.12</version>
-			</dependency>
-
-			<dependency>
-				<groupId>org.geotools</groupId>
-				<artifactId>gt-jts-wrapper</artifactId>
-				<version>${org.geotools.version}</version>
-			</dependency>
-
-			<dependency>
-				<groupId>org.geotools</groupId>
-				<artifactId>gt-opengis</artifactId>
-				<version>${org.geotools.version}</version>
-			</dependency>
-
-			<dependency>
-				<groupId>org.geotools</groupId>
-				<artifactId>gt-main</artifactId>
-				<version>${org.geotools.version}</version>
-			</dependency>
-
-			<dependency>
-				<groupId>org.geotools.xsd</groupId>
-				<artifactId>gt-xsd-gml3</artifactId>
-				<version>${org.geotools.version}</version>
-			</dependency>
-
-			<dependency>
-				<groupId>xalan</groupId>
-				<artifactId>xalan</artifactId>
-				<version>${xalan.version}</version>
-			</dependency>
-
-			<dependency>
-				<groupId>xalan</groupId>
-				<artifactId>serializer</artifactId>
-				<version>${xalan.version}</version>
-			</dependency>
-
-			<dependency>
-				<groupId>xerces</groupId>
-				<artifactId>xercesImpl</artifactId>
-				<version>${xerces.version}</version>
-			</dependency>
-
-			<dependency>
-				<groupId>net.sf.saxon</groupId>
-				<artifactId>saxon</artifactId>
-				<version>${saxon.version}</version>
-			</dependency>
-
-			<dependency>
-				<groupId>net.sf.saxon</groupId>
-				<artifactId>saxon-dom</artifactId>
-				<version>${saxon.version}</version>
-			</dependency>
-
-			<dependency>
-				<groupId>javax.servlet</groupId>
-				<artifactId>servlet-api</artifactId>
-				<version>2.5</version>
-			</dependency>
-
-			<dependency>
-				<groupId>org.slf4j</groupId>
-				<artifactId>slf4j-api</artifactId>
-				<version>${org.slf4j.version}</version>
-			</dependency>
-
-			<dependency>
-				<groupId>org.slf4j</groupId>
-				<artifactId>slf4j-simple</artifactId>
-				<version>${org.slf4j.version}</version>
-			</dependency>
-
-			<dependency>
-				<groupId>org.slf4j</groupId>
-				<artifactId>slf4j-ext</artifactId>
-				<version>${org.slf4j.version}</version>
-			</dependency>
-
-			<dependency>
-				<groupId>org.slf4j</groupId>
-				<artifactId>slf4j-jdk14</artifactId>
-				<version>${org.slf4j.version}</version>
-			</dependency>
-
-			<dependency>
-				<groupId>org.slf4j</groupId>
-				<artifactId>slf4j-log4j12</artifactId>
-				<version>${org.slf4j.version}</version>
-			</dependency>
-
-			<dependency>
-				<groupId>org.apache.servicemix.specs</groupId>
-				<artifactId>org.apache.servicemix.specs.jsr311-api-1.1</artifactId>
-				<version>2.0.0</version>
-			</dependency>
-
-			<dependency>
-				<groupId>commons-io</groupId>
-				<artifactId>commons-io</artifactId>
-				<version>${commons-io.version}</version>
-			</dependency>
-
-			<dependency>
-				<groupId>joda-time</groupId>
-				<artifactId>joda-time</artifactId>
-				<version>${joda-time.version}</version>
-			</dependency>
-
-		</dependencies>
-	</dependencyManagement>
-
-    <!--
-    Dependencies listed here will always be used in all sub poms. 
-    You should not redeclare them in the sub pom's dependencies section.
-    -->
-	<dependencies>
-		<dependency>
-			<groupId>junit</groupId>
-			<artifactId>junit</artifactId>
-			<version>4.8</version>
-			<scope>test</scope>
-		</dependency>
-
-		<dependency>
-			<groupId>org.hamcrest</groupId>
-			<artifactId>hamcrest-all</artifactId>
-			<version>1.1</version>
-			<scope>test</scope>
-		</dependency>
-
-		<dependency>
-			<groupId>org.mockito</groupId>
-			<artifactId>mockito-all</artifactId>
-			<version>1.9.0</version>
-			<scope>test</scope>
-		</dependency>
-	</dependencies>
-	<repositories>
-	    <repository>
-	      <id>central</id>
-	      <name>Central Repository</name>
-	      <url>http://repo.maven.apache.org/maven2</url>
-	      <layout>default</layout>
-	      <snapshots>
-	        <enabled>false</enabled>
-	      </snapshots>
-	    </repository>   
-		<repository>
-			<id>maven2-repository.dev.java.net</id>
-			<name>Java.net repository</name>
-			<url>http://download.java.net/maven/2</url>
-		</repository>
-		<repository>
-			<id>osgeo</id>
-			<name>Open Source Geospatial Foundation Repository</name>
-			<url>http://download.osgeo.org/webdav/geotools/</url>
-		</repository>
-        <repository>
-            <id>com.springsource.repository.bundles.release</id>
-            <name>SpringSource Enterprise Bundle Repository - SpringSource Bundle Releases</name>
-            <url>http://repository.springsource.com/maven/bundles/release</url>
-        </repository>
-        <repository>
-            <id>com.springsource.repository.bundles.external</id>
-            <name>SpringSource Enterprise Bundle Repository - External Bundle Releases</name>
-            <url>http://repository.springsource.com/maven/bundles/external</url>
-        </repository>
-		<repository>
-			<id>forgerock</id>
-			<name>Forgerock Releases</name>
-			<url>http://maven.forgerock.org/repo/releases/</url>
-		</repository>
-		<repository>
-			<id>jfrog-plugin</id>
-			<name>JFrog Plugin Releases</name>
-			<url>http://repo.jfrog.org/artifactory/plugins-releases/</url>
-		</repository>
-		<repository>
-			<id>servicemix</id>
-			<name>ServiceMix Releases</name>
-			<url>http://svn.apache.org/repos/asf/servicemix/m2-repo</url>
-		</repository>
-		<repository>
-			<id>codice</id>
-			<name>Codice Repository</name>
-			<url>http://artifacts.codice.org/content/groups/public/</url>
-		</repository>
-	</repositories>    
-</project>
-=======
-<?xml version="1.0" encoding="UTF-8"?>
-<!--
-/**
- * Copyright (c) Codice Foundation
- *
- * This is free software: you can redistribute it and/or modify it under the terms of the GNU Lesser General Public License as published by the Free Software Foundation, either
- * version 3 of the License, or any later version.
- *
- * This program is distributed in the hope that it will be useful, but WITHOUT ANY WARRANTY; without even the implied warranty of MERCHANTABILITY or FITNESS FOR A PARTICULAR PURPOSE.
- * See the GNU Lesser General Public License for more details. A copy of the GNU Lesser General Public License is distributed along with this program and can be found at
- * <http://www.gnu.org/licenses/lgpl.html>.
- *
- **/
---><project xmlns="http://maven.apache.org/POM/4.0.0" xmlns:xsi="http://www.w3.org/2001/XMLSchema-instance" xsi:schemaLocation="http://maven.apache.org/POM/4.0.0 http://maven.apache.org/xsd/maven-4.0.0.xsd">
-
-	<modelVersion>4.0.0</modelVersion>
-	<groupId>ddf</groupId>
-	<artifactId>ddf</artifactId>
-	<version>2.2.0.RC4-SNAPSHOT</version>
-	<packaging>pom</packaging>
-	<name>DDF</name>
-	<description>Distributed Data Framework (DDF) is an open source, modular integration framework</description>
-	<inceptionYear>2010</inceptionYear>
-
-	<organization>
-		<name>Codice Foundation</name>
-		<url>http://codice.org</url>
-	</organization>
-
-	<licenses>
-		<license>
-			<name>GNU Lesser General Public v3</name>
-			<url>http://www.gnu.org/licenses/lgpl.html</url>
-			<distribution>repo</distribution>
-		</license>
-	</licenses>
-
-	<issueManagement>
-		<system>Jira</system>
-		<url>https://tools.codice.org/jira/browse/DDF</url>
-	</issueManagement>
-
-	<mailingLists>
-		<mailingList>
-			<name>Google Groups Mailing List</name>
-			<archive>http://groups.google.com/group/ddf-codice</archive>
-			<subscribe>http://groups.google.com/group/ddf-codice/subscribe</subscribe>
-		</mailingList>
-	</mailingLists>
-
-	<developers>
-		<developer>
-			<name>Ashraf Barakat</name>
-			<organization>Lockheed Martin</organization>
-		</developer>
-		<developer>
-			<name>Bruce Beyeler</name>
-			<organization>Lockheed Martin</organization>			
-		</developer>
-		<developer>
-			<name>Damon Jones</name>
-			<organization>Lockheed Martin</organization>			
-		</developer>
-		<developer>
-			<name>Dan Figliola</name>
-			<organization>Lockheed Martin</organization>			
-		</developer>
-		<developer>
-			<name>Dave Willison</name>
-			<organization>Aviture</organization>
-		</developer>
-		<developer>
-			<name>Hugh Rodgers</name>
-			<organization>Lockheed Martin</organization>
-		</developer>
-		<developer>
-			<name>Ian Barnett</name>
-			<organization>Lockheed Martin</organization>		
-		</developer>
-		<developer>
-			<name>Khoa Tran</name>
-			<organization>Lockheed Martin</organization>
-		</developer>
-		<developer>
-			<name>Jesse Kim</name>
-			<organization>Lockheed Martin</organization>
-		</developer>
-		<developer>
-			<name>Matthew Ramey</name>
-			<organization>Lockheed Martin</organization>			
-		</developer>
-		<developer>
-			<name>Michael Menousek</name>
-			<organization>Lockheed Martin</organization>
-		</developer>
-		<developer>
-			<name>Phillip Klinefelter</name>
-			<organization>Lockheed Martin</organization>
-		</developer>
-		<developer>
-			<name>Rhett Olschner</name>
-			<organization>Lockheed Martin</organization>
-		</developer>
-		<developer>
-			<name>Scott Tustison</name>
-			<organization>Lockheed Martin</organization>
-		</developer>
-		<developer>
-			<name>Shaun Morris</name>
-			<organization>Lockheed Martin</organization>
-		</developer>
-	</developers>
-
-	<contributors>
-		<contributor>
-			<name>Sam Snyder</name>
-			<organization>Aviture</organization>		
-		</contributor>
-		<contributor>
-			<name>Timothy Anderson</name>
-			<organization>Lockheed Martin</organization>		
-		</contributor>
-		<contributor>
-			<name>William Miller</name>
-			<organization>Lockheed Martin</organization>		
-		</contributor>		
-	</contributors>
-	
-	<modules>
-		<module>support</module>
-		<module>platform</module>
-		<module>action</module>
-		<module>mime</module>
-		<module>measure</module>
-		<module>metrics</module>
-        <module>content</module>
-		<module>catalog</module>
-        <module>security</module>
-        <module>ldap</module>
-		<module>cloud</module>
-		<module>distribution</module>
-		<module>sdk</module>
-		<module>test</module>
-	</modules>
-
-	<properties>
-		
-	    <!--  default URL properties -->
-		<ddf.scm.connection.url />
-		<snapshots.repository.url />
-		<sitename.default>${project.groupId}</sitename.default>
-
-		<!-- DDF API versions -->
-		<ddf.action.api.version>1.0.0</ddf.action.api.version>
-		<ddf.catalog.api.version>2.0.11-SNAPSHOT</ddf.catalog.api.version>
-		<ddf.content.core.api.version>1.0.0-SNAPSHOT</ddf.content.core.api.version>
-		<ddf.mime.api.version>2.0.0.RC1-SNAPSHOT</ddf.mime.api.version>
-		<ddf.security.encryption.service.api.version>1.0.0</ddf.security.encryption.service.api.version>
-		<ddf.security.pdp.api.version>1.0.0-SNAPSHOT</ddf.security.pdp.api.version>
-		<ddf.security.core.api.version>1.0.0-SNAPSHOT</ddf.security.core.api.version>
-        <ddf.security.expansion.service.api.version>1.0.0-SNAPSHOT</ddf.security.expansion.service.api.version>
-
-        <!-- Do NOT set karaf.data or karaf.base -->
-		<project.build.sourceEncoding>UTF-8</project.build.sourceEncoding>
-
-        <!-- Plugins -->
-        <maven.checkstyle.plugin.version>2.9.1</maven.checkstyle.plugin.version>
-		<maven.assembly.plugin.version>2.2.2</maven.assembly.plugin.version>
-		<maven.clean.plugin.version>2.4.1</maven.clean.plugin.version>
-		<maven.resources.plugin.version>2.5</maven.resources.plugin.version>
-		<maven.jar.plugin.version>2.4</maven.jar.plugin.version>
-		<maven.javadoc.plugin.version>2.7</maven.javadoc.plugin.version>
-		<maven.release.plugin.version>2.1</maven.release.plugin.version>
-		<maven.site.plugin.version>3.2</maven.site.plugin.version>
-		<maven.dependency.plugin.version>2.4</maven.dependency.plugin.version>
-		<maven.compiler.plugin.version>2.3.2</maven.compiler.plugin.version>
-		<maven.deploy.plugin.version>2.6</maven.deploy.plugin.version>
-		<maven.install.plugin.version>2.3.1</maven.install.plugin.version>
-		<maven.surefire.plugin.version>2.8.1</maven.surefire.plugin.version>
-		<maven.scm.plugin.version>1.7</maven.scm.plugin.version>
-		<maven.replacer.plugin.version>1.5.0</maven.replacer.plugin.version>
-		<maven.buildnumber.plugin.version>1.1</maven.buildnumber.plugin.version>
-		<maven.svn.revision.number.plugin.version>1.6</maven.svn.revision.number.plugin.version>
-		<build.helper.plugin.version>1.5</build.helper.plugin.version>
-		<felix.plugin.version>2.3.5</felix.plugin.version>
-		<jaxb.plugin.version>0.8.0</jaxb.plugin.version>
-		<jaxws.plugin.version>1.12</jaxws.plugin.version>
-		<cobertura.plugin.version>2.5.1</cobertura.plugin.version>
-		<maven.war.plugin.version>2.2</maven.war.plugin.version>
-
-        <!-- Dependency Management Versions -->
-		<org.slf4j.version>1.7.1</org.slf4j.version>
-		<org.geotools.version>8.4</org.geotools.version>
-		<jts.version>1.12</jts.version>
-		<saxon.version>9.1.0.8</saxon.version>
-		<commons-io.version>2.1</commons-io.version>
-		<joda-time.version>1.6.2</joda-time.version>
-
-		<!-- Endorsed Dependencies -->
-		<xalan.version>2.7.1</xalan.version>
-		<xerces.version>2.9.1</xerces.version>
-		<xml-resolver.version>1.2</xml-resolver.version>
-
-        <!-- Bundle Dependency Properties-->
-        <!-- Karaf 2.2.7 upgrade <org.apache.servicemix.bundles.asm.version>3.3_2</org.apache.servicemix.bundles.asm.version> -->
-		<org.apache.servicemix.bundles.asm.version>3.3.1_1</org.apache.servicemix.bundles.asm.version>
-		<org.apache.servicemix.specs.version>2.2.0</org.apache.servicemix.specs.version>
-		<org.apache.servicemix.bundles.oro.version>2.0.8_6</org.apache.servicemix.bundles.oro.version>
-		<org.springframework.ldap.version>1.3.1.RELEASE</org.springframework.ldap.version>
-		<org.apache.servicemix.bundles.dom4j.version>1.6.1_5</org.apache.servicemix.bundles.dom4j.version>
-		<org.apache.servicemix.bundles.jaxen.version>1.1.3_1</org.apache.servicemix.bundles.jaxen.version>
-		<org.apache.servicemix.bundles.bcprov-jdk15.version>1.46_3</org.apache.servicemix.bundles.bcprov-jdk15.version>
-		<org.opensaml.xmltooling.version>1.3.2-1</org.opensaml.xmltooling.version>
-		<org.ops4j.pax.url.classpath.version>1.3.5</org.ops4j.pax.url.classpath.version>
-		<org.ops4j.pax.swissbox.version>1.3.1</org.ops4j.pax.swissbox.version>
-		<org.ops4j-base-lang>1.2.2</org.ops4j-base-lang>
-		<geronimo-j2ee-connector_1.5_spec.version>2.0.0</geronimo-j2ee-connector_1.5_spec.version>
-		<saxon.bundle.plugin>${saxon.version}_1</saxon.bundle.plugin>
-		<servicemix.specs.version>${org.apache.servicemix.specs.version}</servicemix.specs.version>
-
-		<!-- ddf thirdparty bundle versions.  these should only be used in the feature xml files.
-			any bundle dependent on classes from these jars should depend on the jar itself and not the bundalized version.  -->
-		<org.geotools.bundle.version>${org.geotools.version}_2</org.geotools.bundle.version>
-		<opengis.bundle.version>${org.geotools.version}_2</opengis.bundle.version>
-		<jts.bundle.version>${jts.version}_1</jts.bundle.version>
-
-        <!-- Features Versions -->
-		<cxf.version>2.7.5</cxf.version>
-        <!-- when upgrading the karaf version, ensure that the properties and cfg files in package-commons/.../distribution/etc/ are updated and compatible with the
-        latest karaf version.  Those configuration files in package-commons/.../distribution/etc have been copied from a previous version of Karaf, and are
-        source controlled because of some slight customizations that have been made to them.  -->
-		<karaf.version>2.3.1</karaf.version>
-		<camel.version>2.11.0</camel.version>
-		<cellar.version>2.3.0</cellar.version>
-
-        <!--
-        Default properties for Version.txt (this is the file containing the build number and
-        svn revision number for the ddf-common project).
-        These properties are overwritten during the actual release process (by specifying
-        the ddf-prepare-release profile).
-        -->
-		<maven.build.timestamp.format>yyyyMMdd-HHmm</maven.build.timestamp.format>
-		<buildNumber>${maven.build.timestamp}</buildNumber>
-		<prefix.revision>DEV</prefix.revision>
-
-	</properties>
-
-	<!--
-	NOTE: The properties ddf.scm.connection.url, snapshots.repository.url and releases.repository.url should be defined
-	in your .m2/settings.xml file.
-	-->
-	<scm>
-		<url>https://github.com/codice/ddf.git</url>
-		<connection>scm:git:git://github.com/codice/ddf.git</connection>
-		<developerConnection>scm:git:git://github.com/codice/ddf.git</developerConnection>
-	</scm>
-
-	<distributionManagement>
-		<snapshotRepository>
-			<id>snapshots</id>
-			<url>${snapshots.repository.url}</url>
-		</snapshotRepository>
-		<repository>
-			<id>releases</id>
-			<url>${releases.repository.url}</url>
-		</repository>
-	</distributionManagement>
-
-	<build>
-		<pluginManagement>
-			<plugins>
-                <plugin>
-                    <groupId>org.apache.felix</groupId>
-                    <artifactId>maven-bundle-plugin</artifactId>
-                    <version>${felix.plugin.version}</version>
-                    <extensions>true</extensions>
-                    <configuration>
-                        <instructions>
-                            <Bundle-SymbolicName>${project.artifactId}</Bundle-SymbolicName>
-<!--                             <Export-Package /> -->
-                        </instructions>
-                    </configuration>
-                </plugin>
-
-				<plugin>
-					<groupId>org.apache.maven.plugins</groupId>
-					<artifactId>maven-compiler-plugin</artifactId>
-					<version>${maven.compiler.plugin.version}</version>
-					<configuration>
-						<source>1.6</source>
-						<target>1.6</target>
-						<maxmem>512M</maxmem>
-						<fork>${compiler.fork}</fork>
-						<encoding>${project.build.sourceEncoding}</encoding>
-					</configuration>
-				</plugin>
-				
-				<plugin>
-					<groupId>org.apache.maven.plugins</groupId>
-					<artifactId>maven-checkstyle-plugin</artifactId>
-					<version>${maven.checkstyle.plugin.version}</version>
-					<dependencies>
-						<dependency>
-							<groupId>ddf.support</groupId>
-							<artifactId>support-checkstyle</artifactId>
-							<version>${project.version}</version>
-							<optional>true</optional>
-						</dependency>
-					</dependencies>
-					<executions>
-						<execution>
-							<id>checkstyle-check</id>
-							<phase>verify</phase>
-							<goals>
-								<goal>check</goal>
-							</goals>
-							<configuration>
-								<!-- This configures the plugin for mvn install -->
-								<configLocation>checkstyle-enforced.xml</configLocation>
-								<headerLocation>lpgl-header-check.txt</headerLocation>
-								<sourceDirectory>${basedir}</sourceDirectory>
-								<includes>src/**/*.java, src/**/*.xml, pom.xml</includes>
-								<consoleOutput>true</consoleOutput>
-								<failsOnError>true</failsOnError>
-								<linkXRef>false</linkXRef>
-							</configuration>
-						</execution>
-					</executions>
-					<configuration>
-						<!-- This configures the plugin for mvn checkstyle:checkstyle -->
-						<configLocation>checkstyle-enforced.xml</configLocation>
-						<headerLocation>lpgl-header-check.txt</headerLocation>
-						<sourceDirectory>${basedir}</sourceDirectory>
-						<includes>src/**/*.java, src/**/*.xml, pom.xml</includes>
-						<consoleOutput>true</consoleOutput>
-						<failsOnError>false</failsOnError>
-						<linkXRef>false</linkXRef>
-					</configuration>
-				</plugin>
-
-				<plugin>
-					<groupId>org.apache.maven.plugins</groupId>
-					<artifactId>maven-deploy-plugin</artifactId>
-					<version>${maven.deploy.plugin.version}</version>
-				</plugin>
-
-				<plugin>
-					<groupId>org.apache.maven.plugins</groupId>
-					<artifactId>maven-release-plugin</artifactId>
-					<version>${maven.release.plugin.version}</version>
-					<configuration>
-						<autoVersionSubmodules>true</autoVersionSubmodules>
-						<preparationGoals>clean verify install</preparationGoals>
-						<pushChanges>false</pushChanges>
-					</configuration>
-				</plugin>
-
-				<plugin>
-					<groupId>org.apache.maven.plugins</groupId>
-					<artifactId>maven-clean-plugin</artifactId>
-					<version>${maven.clean.plugin.version}</version>
-				</plugin>
-
-				<plugin>
-					<groupId>org.apache.maven.plugins</groupId>
-					<artifactId>maven-assembly-plugin</artifactId>
-					<version>${maven.assembly.plugin.version}</version>
-				</plugin>
-
-				<plugin>
-					<groupId>org.apache.maven.plugins</groupId>
-					<artifactId>maven-site-plugin</artifactId>
-					<version>${maven.site.plugin.version}</version>
-				</plugin>
-
-				<plugin>
-					<groupId>org.apache.maven.plugins</groupId>
-					<artifactId>maven-dependency-plugin</artifactId>
-					<version>${maven.dependency.plugin.version}</version>
-				</plugin>
-
-				<plugin>
-					<groupId>org.apache.maven.plugins</groupId>
-					<artifactId>maven-resources-plugin</artifactId>
-					<version>${maven.resources.plugin.version}</version>
-				</plugin>
-
-				<plugin>
-					<groupId>org.apache.maven.plugins</groupId>
-					<artifactId>maven-jar-plugin</artifactId>
-					<version>${maven.jar.plugin.version}</version>
-				</plugin>
-
-				<plugin>
-					<groupId>org.apache.maven.plugins</groupId>
-					<artifactId>maven-install-plugin</artifactId>
-					<version>${maven.install.plugin.version}</version>
-				</plugin>
-
-				<plugin>
-					<groupId>org.apache.maven.plugins</groupId>
-					<artifactId>maven-surefire-plugin</artifactId>
-					<version>${maven.surefire.plugin.version}</version>
-				</plugin>
-
-				<plugin>
-					<groupId>org.codehaus.mojo</groupId>
-					<artifactId>cobertura-maven-plugin</artifactId>
-					<version>${cobertura.plugin.version}</version>
-				</plugin>
-				
-				<plugin>
-					<groupId>org.apache.karaf.tooling</groupId>
-					<artifactId>features-maven-plugin</artifactId>
-					<version>${karaf.version}</version>
-				</plugin>
-				
-				<plugin>
-					<groupId>org.codehaus.mojo</groupId>
-					<artifactId>build-helper-maven-plugin</artifactId>
-					<version>${build.helper.plugin.version}</version>
-				</plugin>
-
-				<plugin>
-					<groupId>org.jvnet.jaxb2.maven2</groupId>
-					<artifactId>maven-jaxb2-plugin</artifactId>
-					<version>${jaxb.plugin.version}</version>
-				</plugin>
-				
-				<plugin>
-					<artifactId>maven-javadoc-plugin</artifactId>
-					<version>${maven.javadoc.plugin.version}</version>
-				</plugin>
-
-				<plugin>
-					<groupId>org.apache.cxf</groupId>
-					<artifactId>cxf-codegen-plugin</artifactId>
-					<version>${cxf.version}</version>
-				</plugin>
-
-			</plugins>
-		</pluginManagement>
-
-		<plugins>
-			<plugin>
-				<groupId>org.apache.maven.plugins</groupId>
-				<artifactId>maven-checkstyle-plugin</artifactId>
 				<!--  We don't want to inherit this *change* to the plugin configuration. -->
 				<!--  Sub modules will still inherit the plugin and the configuration from pluginManagment -->
 
@@ -3983,5 +1987,4 @@
 			<url>http://artifacts.codice.org/content/groups/public/</url>
 		</repository>
 	</repositories>    
-</project>
->>>>>>> 96e04a02
+</project>