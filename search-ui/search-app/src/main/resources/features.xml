--- conflicted
+++ resolved
@@ -14,16 +14,10 @@
  
 <features name="${project.artifactId}-${project.version}">
 
-<<<<<<< HEAD
     <feature name="search-ui" version="${project.version}" description="Search UI">
 		<feature>camel-http</feature>
 		<bundle>mvn:org.apache.servicemix.bundles/org.apache.servicemix.bundles.javax-inject/${javax.inject.bundle.version}</bundle>
 		<bundle>mvn:ddf.ui.search/search-proxy/${project.version}</bundle>
-=======
-    <feature name="search-ui" install="manual" version="${project.version}" description="Search UI">
-        <feature>camel-http</feature>
-        <bundle>mvn:ddf.ui.search/search-proxy/${project.version}</bundle>
->>>>>>> 74c920cf
         <bundle>mvn:ddf.ui.search/simple/${project.version}</bundle>  
         <bundle>mvn:ddf.ui.search/standard/${project.version}</bundle>
         <bundle>mvn:ddf.ui.search/search-redirect/${project.version}</bundle>
@@ -40,5 +34,5 @@
         <feature>catalog-app</feature>
         <feature>search-ui</feature>
     </feature>
-
+    
 </features>